--- conflicted
+++ resolved
@@ -209,11 +209,12 @@
       String uid = user.uid;
       await db.linkNewUser(user.email!);
       log('User $uid connected to Client ID ${widget.cid}');
-<<<<<<< HEAD
       if (!mounted) return true;
+      await updateFirebaseMessagingToken(user, context);
+
       setState(() { isLoading = false; });
 
-      // Navigate to profile picture page instead of dashboard
+      if (!mounted) return true;
       await Navigator.pushReplacement(
         context,
         MaterialPageRoute(
@@ -222,19 +223,6 @@
             email: widget.email,
           ),
         ),
-=======
-
-
-      if (!mounted) return true;
-      await updateFirebaseMessagingToken(user, context);
-
-      setState(() { isLoading = false; });
-
-      if (!mounted) return true;
-      await Navigator.pushReplacement(
-        context,
-        MaterialPageRoute(builder: (context) => const DashboardPage()),
->>>>>>> eaa87721
       );
       return true;
     } else {
